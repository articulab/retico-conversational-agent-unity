--- conflicted
+++ resolved
@@ -114,10 +114,6 @@
                     ]
 
                     output_iu = self.create_iu(
-<<<<<<< HEAD
-                        turnID=iu.turn_id, clauseID=iu.clause_id, interrupt=0, audios=audios, animations=animations
-                    )
-=======
                         turnID=clause_ius[0].turn_id,
                         clauseID=clause_ius[0].clause_id,
                         interrupt=0,
@@ -125,7 +121,6 @@
                         animations=animations,
                     )
 
->>>>>>> c0ff30e0
                 um = retico_core.UpdateMessage()
                 um.add_iu(output_iu, retico_core.UpdateType.ADD)
                 self.append(um)
