import retico_core

from retico_conversational_agent_unity.additional_IUs import SpeakerAlignementIU
import retico_amq.utils as amqu


class UnityMessageIU(retico_core.abstract.IncrementalUnit):

    @staticmethod
    def type():
        return "Unity Message IU"

    def __init__(
        self,
        timestamp=None,
        requestID=None,
        turnID=None,
        clauseID=None,
        status=None,
        timeStart=None,
        timeEnd=None,
        timingIndex=None,
        **kwargs,
    ):
        super().__init__(**kwargs)
        self.timestamp = timestamp
        self.requestID = requestID
        self.turnID = turnID
        self.clauseID = clauseID
        self.status = status
        self.timeStart = timeStart
        self.timeEnd = timeEnd
        self.timingIndex = timingIndex


class UnityReceptorModule(retico_core.abstract.AbstractModule):
    @staticmethod
    def name():
        return "UnityReceptor Module"

    @staticmethod
    def description():
        return "A module that receives and process Unity messages."

    @staticmethod
    def input_ius():
        return [UnityMessageIU, amqu.GestureIU]

    @staticmethod
    def output_iu():
        return SpeakerAlignementIU

    def __init__(self, **kwargs):
        super().__init__(**kwargs)
        self.last_clause_each_turn = dict()
<<<<<<< HEAD
        self.latest_processed_iu = None
=======
        self.last_clause_each_turn_temp = dict()
>>>>>>> c0ff30e0

    def process_update(self, update_message):
        self.terminal_logger.info("process_update")
        if not update_message:
            return None

        for iu, ut in update_message:
            if isinstance(iu, amqu.GestureIU):
                self.terminal_logger.info("message received from GestureProducer", iu=iu.__dict__)
                if hasattr(iu, "final") and iu.final:
                    self.last_clause_each_turn[iu.turnID] = self.last_clause_each_turn_temp[iu.turnID]
                    del self.last_clause_each_turn_temp[iu.turnID]
                    self.terminal_logger.info("DICT updated : ", dict=self.last_clause_each_turn)
<<<<<<< HEAD
                    self.file_logger.info("turn generated")
=======
                else:
                    self.last_clause_each_turn_temp[iu.turnID] = iu.clauseID
>>>>>>> c0ff30e0

            elif isinstance(iu, UnityMessageIU):

                # # agent EOT
                # if iu.event == "agent_EOT":
                #     self.VA_agent = False
                # if iu.event == "interruption":
                #     self.VA_agent = False
                # # agent BOT
                # elif iu.event == "agent_BOT":
                #     self.VA_agent = True
                # elif iu.event == "continue":
                #     self.VA_agent = True

                self.terminal_logger.info(
                    "message received from Unity", dict=self.last_clause_each_turn, iu=iu.__dict__
                )

<<<<<<< HEAD
                last_iu_of_last_clause = (
                    iu.turnID in self.last_clause_each_turn and self.last_clause_each_turn[iu.turnID] == iu.clauseID
                )
                eot = last_iu_of_last_clause and iu.status == "completed"

                if self.latest_processed_iu is None or (
                    self.latest_processed_iu.turnID is not None
                    and iu.turnID is not None
                    and self.latest_processed_iu.turnID < iu.turnID
                ):
                    self.file_logger.info("agent_BOT")
                    output_iu = self.create_iu(
                        clause_id=iu.clauseID, turn_id=iu.turnID, event="agent_BOT", final=last_iu_of_last_clause
                    )
                    um = retico_core.UpdateMessage()
                    um.add_iu(output_iu, retico_core.UpdateType.ADD)
                    self.append(um)

                if iu.status == "interrupted" or iu.status == "aborted":
                    self.file_logger.info("interruption")
                    output_iu = self.create_iu(clause_id=iu.clauseID, turn_id=iu.turnID, event="interruption")
                    um = retico_core.UpdateMessage()
                    um.add_iu(output_iu, retico_core.UpdateType.ADD)
                    self.append(um)

                # check if turn completed
                if eot:
                    self.send_EOT(iu.turnID, iu.clauseID)

                # testing with John's space key
                if iu.requestID[0:5] == "billy" and len(self.last_clause_each_turn) != 0:
                    turn = list(self.last_clause_each_turn.keys())[-1]
                    clause = self.last_clause_each_turn[turn]
                    self.send_EOT(turn, clause)

                if iu.status == "start":
                    self.latest_processed_iu = iu

    def send_EOT(self, turnID, clauseID):
        # clear from dict
        del self.last_clause_each_turn[turnID]

        # create and send IU
        self.terminal_logger.info("agent_EOT")
        self.file_logger.info("EOT")
        output_iu = self.create_iu(
            grounded_word=None,
            word_id=None,
            char_id=None,
            clause_id=clauseID,
            turn_id=turnID,
            final=True,
            event="agent_EOT",
        )

        um = retico_core.UpdateMessage()
        # um.add_ius([(um_iu, retico_core.UpdateType.ADD) for um_iu in self.current_output + [output_iu]])
        # self.current_output = []
        um.add_iu(output_iu, retico_core.UpdateType.ADD)
        self.append(um)
=======
                if iu.status == "start":
                    self.terminal_logger.info("command started", command=iu.requestID)
                    self.file_logger.info("command started", command=iu.requestID)
                elif iu.status == "completed":
                    self.terminal_logger.info("command completed", command=iu.requestID)
                    self.file_logger.info("command completed", command=iu.requestID)
                    # check if EOT
                    if iu.turnID in self.last_clause_each_turn and self.last_clause_each_turn[iu.turnID] == iu.clauseID:
                        self.terminal_logger.info("agent_EOT")
                        self.file_logger.info("EOT")

                        # clear from dict
                        del self.last_clause_each_turn[iu.turnID]

                        # create and send IUs
                        output_ius = []
                        # IU 1
                        output_ius.append(
                            self.create_iu(
                                turn_id=iu.turnID,
                                final=False,
                                event="ius_from_last_turn",
                            )
                        )
                        # IU 2
                        output_ius.append(
                            self.create_iu(
                                turn_id=iu.turnID,
                                final=True,
                                event="agent_EOT",
                            )
                        )

                        um = retico_core.UpdateMessage()
                        # um.add_ius([(um_iu, retico_core.UpdateType.ADD) for um_iu in self.current_output + [output_iu]])
                        # self.current_output = []
                        um.add_ius([(output_iu, retico_core.UpdateType.ADD) for output_iu in output_ius])
                        self.append(um)

                    # testing with John's space key
                    if iu.requestID[0:5] == "billy" and len(self.last_clause_each_turn) != 0:
                        turn = list(self.last_clause_each_turn.keys())[-1]
                        clause = self.last_clause_each_turn[turn]

                        # clear from dict
                        del self.last_clause_each_turn[turn]

                        # create and send IU
                        self.terminal_logger.info(f"EOT : Turn {turn} finished (clause {clause})")
                        # self.terminal_logger.info("agent_EOT")
                        self.file_logger.info("EOT")

                        # create and send IUs
                        output_ius = []
                        # IU 1
                        output_ius.append(
                            self.create_iu(
                                turn_id=turn,
                                final=False,
                                event="ius_from_last_turn",
                            )
                        )
                        # IU 2
                        output_ius.append(
                            self.create_iu(
                                turn_id=turn,
                                final=True,
                                event="agent_EOT",
                            )
                        )

                        um = retico_core.UpdateMessage()
                        # um.add_ius([(um_iu, retico_core.UpdateType.ADD) for um_iu in self.current_output + [output_iu]])
                        # self.current_output = []
                        # um.add_iu(output_iu, retico_core.UpdateType.ADD)
                        um.add_ius([(output_iu, retico_core.UpdateType.ADD) for output_iu in output_ius])
                        self.append(um)
                elif iu.status == "interrupted":
                    self.terminal_logger.info("command aborted", command=iu.requestID)
                    self.file_logger.info("command aborted", command=iu.requestID)
                elif iu.status == "aborted":
                    self.terminal_logger.info("command aborted", command=iu.requestID)
                    self.file_logger.info("command aborted", command=iu.requestID)
>>>>>>> c0ff30e0


"""
public class Response { //send result upon either COMMAND received, started, completed, interrupted, aborted
//Diagnostic
public string timestamp = ""; //"12:34:12"; //when send message, request receive by unity
public string requestID = ""; //"152702025787:45544" // send same request ID back?

//Turn/Clause Command IDs
public int turnID = 0; //21345;
public int clauseID = 0; //23154;

public string status = ""; //"start", "completed", "interrupted" , "aborted"

//command time start and end
public string timeStart; //timestamp for when command STARTED
public string timeEnd; //timestamp for when command ENDED (completed or interrupted)

//Index upon with which result was interrupted or completed
public int timingIndex = 0;


public class Audio : Action {
    public float startTime = 0;
    public float endTime = 1;

    public string path = "something.wav";
    public string transcription = "I said this";
    public float volume = 1f;

    public float pitch = 1f;
}
"""<|MERGE_RESOLUTION|>--- conflicted
+++ resolved
@@ -53,11 +53,8 @@
     def __init__(self, **kwargs):
         super().__init__(**kwargs)
         self.last_clause_each_turn = dict()
-<<<<<<< HEAD
         self.latest_processed_iu = None
-=======
         self.last_clause_each_turn_temp = dict()
->>>>>>> c0ff30e0
 
     def process_update(self, update_message):
         self.terminal_logger.info("process_update")
@@ -71,12 +68,9 @@
                     self.last_clause_each_turn[iu.turnID] = self.last_clause_each_turn_temp[iu.turnID]
                     del self.last_clause_each_turn_temp[iu.turnID]
                     self.terminal_logger.info("DICT updated : ", dict=self.last_clause_each_turn)
-<<<<<<< HEAD
                     self.file_logger.info("turn generated")
-=======
                 else:
                     self.last_clause_each_turn_temp[iu.turnID] = iu.clauseID
->>>>>>> c0ff30e0
 
             elif isinstance(iu, UnityMessageIU):
 
@@ -95,71 +89,20 @@
                     "message received from Unity", dict=self.last_clause_each_turn, iu=iu.__dict__
                 )
 
-<<<<<<< HEAD
-                last_iu_of_last_clause = (
-                    iu.turnID in self.last_clause_each_turn and self.last_clause_each_turn[iu.turnID] == iu.clauseID
-                )
-                eot = last_iu_of_last_clause and iu.status == "completed"
-
-                if self.latest_processed_iu is None or (
-                    self.latest_processed_iu.turnID is not None
-                    and iu.turnID is not None
-                    and self.latest_processed_iu.turnID < iu.turnID
-                ):
-                    self.file_logger.info("agent_BOT")
-                    output_iu = self.create_iu(
-                        clause_id=iu.clauseID, turn_id=iu.turnID, event="agent_BOT", final=last_iu_of_last_clause
-                    )
-                    um = retico_core.UpdateMessage()
-                    um.add_iu(output_iu, retico_core.UpdateType.ADD)
-                    self.append(um)
-
-                if iu.status == "interrupted" or iu.status == "aborted":
-                    self.file_logger.info("interruption")
-                    output_iu = self.create_iu(clause_id=iu.clauseID, turn_id=iu.turnID, event="interruption")
-                    um = retico_core.UpdateMessage()
-                    um.add_iu(output_iu, retico_core.UpdateType.ADD)
-                    self.append(um)
-
-                # check if turn completed
-                if eot:
-                    self.send_EOT(iu.turnID, iu.clauseID)
-
-                # testing with John's space key
-                if iu.requestID[0:5] == "billy" and len(self.last_clause_each_turn) != 0:
-                    turn = list(self.last_clause_each_turn.keys())[-1]
-                    clause = self.last_clause_each_turn[turn]
-                    self.send_EOT(turn, clause)
-
-                if iu.status == "start":
-                    self.latest_processed_iu = iu
-
-    def send_EOT(self, turnID, clauseID):
-        # clear from dict
-        del self.last_clause_each_turn[turnID]
-
-        # create and send IU
-        self.terminal_logger.info("agent_EOT")
-        self.file_logger.info("EOT")
-        output_iu = self.create_iu(
-            grounded_word=None,
-            word_id=None,
-            char_id=None,
-            clause_id=clauseID,
-            turn_id=turnID,
-            final=True,
-            event="agent_EOT",
-        )
-
-        um = retico_core.UpdateMessage()
-        # um.add_ius([(um_iu, retico_core.UpdateType.ADD) for um_iu in self.current_output + [output_iu]])
-        # self.current_output = []
-        um.add_iu(output_iu, retico_core.UpdateType.ADD)
-        self.append(um)
-=======
                 if iu.status == "start":
                     self.terminal_logger.info("command started", command=iu.requestID)
                     self.file_logger.info("command started", command=iu.requestID)
+                    if self.latest_processed_iu is None or (
+                        self.latest_processed_iu.turnID is not None
+                        and iu.turnID is not None
+                        and self.latest_processed_iu.turnID < iu.turnID
+                    ):
+                        self.file_logger.info("agent_BOT")
+                        output_iu = self.create_iu(clause_id=iu.clauseID, turn_id=iu.turnID, event="agent_BOT")
+                        um = retico_core.UpdateMessage()
+                        um.add_iu(output_iu, retico_core.UpdateType.ADD)
+                        self.append(um)
+                    self.latest_processed_iu = iu
                 elif iu.status == "completed":
                     self.terminal_logger.info("command completed", command=iu.requestID)
                     self.file_logger.info("command completed", command=iu.requestID)
@@ -167,80 +110,59 @@
                     if iu.turnID in self.last_clause_each_turn and self.last_clause_each_turn[iu.turnID] == iu.clauseID:
                         self.terminal_logger.info("agent_EOT")
                         self.file_logger.info("EOT")
-
-                        # clear from dict
-                        del self.last_clause_each_turn[iu.turnID]
-
-                        # create and send IUs
-                        output_ius = []
-                        # IU 1
-                        output_ius.append(
-                            self.create_iu(
-                                turn_id=iu.turnID,
-                                final=False,
-                                event="ius_from_last_turn",
-                            )
-                        )
-                        # IU 2
-                        output_ius.append(
-                            self.create_iu(
-                                turn_id=iu.turnID,
-                                final=True,
-                                event="agent_EOT",
-                            )
-                        )
-
-                        um = retico_core.UpdateMessage()
-                        # um.add_ius([(um_iu, retico_core.UpdateType.ADD) for um_iu in self.current_output + [output_iu]])
-                        # self.current_output = []
-                        um.add_ius([(output_iu, retico_core.UpdateType.ADD) for output_iu in output_ius])
-                        self.append(um)
+                        self.send_EOT(iu.turnID, iu.clauseID)
 
                     # testing with John's space key
                     if iu.requestID[0:5] == "billy" and len(self.last_clause_each_turn) != 0:
                         turn = list(self.last_clause_each_turn.keys())[-1]
                         clause = self.last_clause_each_turn[turn]
-
-                        # clear from dict
-                        del self.last_clause_each_turn[turn]
-
                         # create and send IU
                         self.terminal_logger.info(f"EOT : Turn {turn} finished (clause {clause})")
                         # self.terminal_logger.info("agent_EOT")
                         self.file_logger.info("EOT")
-
-                        # create and send IUs
-                        output_ius = []
-                        # IU 1
-                        output_ius.append(
-                            self.create_iu(
-                                turn_id=turn,
-                                final=False,
-                                event="ius_from_last_turn",
-                            )
-                        )
-                        # IU 2
-                        output_ius.append(
-                            self.create_iu(
-                                turn_id=turn,
-                                final=True,
-                                event="agent_EOT",
-                            )
-                        )
-
-                        um = retico_core.UpdateMessage()
-                        # um.add_ius([(um_iu, retico_core.UpdateType.ADD) for um_iu in self.current_output + [output_iu]])
-                        # self.current_output = []
-                        # um.add_iu(output_iu, retico_core.UpdateType.ADD)
-                        um.add_ius([(output_iu, retico_core.UpdateType.ADD) for output_iu in output_ius])
-                        self.append(um)
+                        self.send_EOT(turn, clause)
                 elif iu.status == "interrupted":
                     self.terminal_logger.info("command aborted", command=iu.requestID)
                     self.file_logger.info("command aborted", command=iu.requestID)
+                    self.file_logger.info("interruption")
+                    output_iu = self.create_iu(clause_id=iu.clauseID, turn_id=iu.turnID, event="interruption")
+                    um = retico_core.UpdateMessage()
+                    um.add_iu(output_iu, retico_core.UpdateType.ADD)
+                    self.append(um)
                 elif iu.status == "aborted":
                     self.terminal_logger.info("command aborted", command=iu.requestID)
                     self.file_logger.info("command aborted", command=iu.requestID)
->>>>>>> c0ff30e0
+
+    def send_EOT(self, turnID, clauseID):
+        # clear from dict
+        del self.last_clause_each_turn[turnID]
+
+        # create and send IUs
+        output_ius = []
+        # IU 1
+        output_ius.append(
+            self.create_iu(
+                turn_id=turnID,
+                # clause_id=clauseID,
+                final=False,
+                event="ius_from_last_turn",
+            )
+        )
+        # IU 2
+        output_ius.append(
+            self.create_iu(
+                turn_id=turnID,
+                # clause_id=clauseID,
+                final=True,
+                event="agent_EOT",
+            )
+        )
+
+        um = retico_core.UpdateMessage()
+        # um.add_ius([(um_iu, retico_core.UpdateType.ADD) for um_iu in self.current_output + [output_iu]])
+        # self.current_output = []
+        um.add_ius([(output_iu, retico_core.UpdateType.ADD) for output_iu in output_ius])
+        self.append(um)
 
 
 """
